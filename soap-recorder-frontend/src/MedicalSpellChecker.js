import React, { useEffect, useState, useRef, useCallback } from 'react';
import './MedicalSpellChecker.css';

<<<<<<< HEAD
// API URL - Use Vercel proxy in production, direct backend in development
const getApiUrl = (endpoint) => {
  // In production (Vercel), use the /api proxy routes
  if (typeof window !== 'undefined' && window.location.hostname !== 'localhost') {
    return `/api/${endpoint}`;
  }
  // In development, call backend directly
  const BACKEND_URL = process.env.REACT_APP_BACKEND_URL || 'http://localhost:5001';
  return `${BACKEND_URL}/${endpoint}`;
};

const MedicalSpellChecker = ({ text, onTextChange, enabled = true, onSuggestionSelect }) => {
=======
const MedicalSpellChecker = ({ text, onTextChange, enabled = true, onSuggestionSelect, checkNow = false, checkVersion = 0 }) => {
>>>>>>> 2318130c
  const [medicalTerms, setMedicalTerms] = useState([]);
  const [selectedTerm, setSelectedTerm] = useState(null);
  const [suggestions, setSuggestions] = useState([]);
  const [showSuggestions, setShowSuggestions] = useState(false);
  const [suggestionPosition, setSuggestionPosition] = useState({ top: 0, left: 0 });
  const [isChecking, setIsChecking] = useState(false);
  const [showingAlternatives, setShowingAlternatives] = useState(false);
  const [showLegend, setShowLegend] = useState(false);
  const [nlpStatus, setNlpStatus] = useState(null);
  
  // Client-side caching
  const [termCache, setTermCache] = useState(new Map());
  const [cacheStats, setCacheStats] = useState({ hits: 0, misses: 0 });
  const textAreaRef = useRef(null);
  const suggestionsRef = useRef(null);
  const checkTimeoutRef = useRef(null);
<<<<<<< HEAD
=======
  const lastProcessedCheckNowRef = useRef(false);
  // Track numeric trigger; initialize from current prop to avoid auto-run on remounts
  const lastProcessedVersionRef = useRef(checkVersion);
  const [lastCheckedKey, setLastCheckedKey] = useState(null);

  // Drug confusion auto-scan state (separate from spell-check)
  const [confusionMatches, setConfusionMatches] = useState([]);
  const confusionTimerRef = useRef(null);
  const confusionAbortRef = useRef(null);
  
  // Dynamic backend URL
  const BACKEND_URL =
    process.env.REACT_APP_BACKEND_URL ||
    (window.location.hostname === 'localhost'
      ? 'http://localhost:5001'
      : 'http://145.79.13.137:5001');
>>>>>>> 2318130c

  // Fetch NLP status only when legend is opened (cached globally to avoid repeated requests)
  useEffect(() => {
    if (!showLegend) return;

    const fetchNlpStatus = async () => {
      try {
<<<<<<< HEAD
        const response = await fetch(getApiUrl('medical-nlp-status'));
        if (response.ok) {
          const status = await response.json();
          setNlpStatus(status);
=======
        // If another component already fetched status, reuse it
        if (window.__medicalNlpStatusCache) {
          setNlpStatus(window.__medicalNlpStatusCache);
          return;
        }

        // If a request is already in-flight (StrictMode double-invoke, multiple components), await it
        if (window.__medicalNlpStatusPromise) {
          try {
            window.__medicalNlpStatusPromise
              .then((status) => {
                if (status) setNlpStatus(status);
              })
              .catch(() => {});
          } catch (_) {}
          return;
>>>>>>> 2318130c
        }

        // Create a shared in-flight promise to avoid duplicate fetches
        window.__medicalNlpStatusPromise = fetch(`${BACKEND_URL}/medical-nlp-status`)
          .then((response) => {
            if (!response.ok) throw new Error('Failed to fetch NLP status');
            return response.json();
          })
          .then((status) => {
            try { window.__medicalNlpStatusCache = status; } catch (_) {}
            setNlpStatus(status);
            return status;
          })
          .finally(() => {
            try { delete window.__medicalNlpStatusPromise; } catch (_) {}
          });
      } catch (error) {
        console.error('Error fetching NLP status:', error);
      }
    };

    fetchNlpStatus();
<<<<<<< HEAD
  }, []);
=======
  }, [BACKEND_URL, showLegend]);
>>>>>>> 2318130c

  // State for unique term counts
  const [uniqueTermCount, setUniqueTermCount] = useState(0);
  const [totalOccurrences, setTotalOccurrences] = useState(0);

  // Combined medical analysis: spell-check + drug confusion scan
  const runMedicalAnalysis = useCallback(async (textToCheck) => {
    if (!enabled) return;

    const normalized = typeof textToCheck === 'string' ? textToCheck : String(textToCheck || '');
    const trimmed = normalized.trim();
    if (!trimmed) {
      setMedicalTerms([]);
      setConfusionMatches([]);
      setUniqueTermCount(0);
      setTotalOccurrences(0);
      return;
    }

    const cacheKey = trimmed.toLowerCase();

    // Serve from cache if available
    if (termCache.has(cacheKey)) {
      const cachedResult = termCache.get(cacheKey);
      setMedicalTerms(cachedResult.results || cachedResult);
      setUniqueTermCount(cachedResult.unique_count || 0);
      setTotalOccurrences(cachedResult.total_occurrences || (cachedResult.results || cachedResult).length);
      setCacheStats(prev => ({ ...prev, hits: prev.hits + 1 }));
      setLastCheckedKey(cacheKey);
      return;
    }

    setIsChecking(true);
    try {
<<<<<<< HEAD
      const response = await fetch(getApiUrl('check-medical-terms'), {
        method: 'POST',
        headers: {
          'Content-Type': 'application/json',
        },
        body: JSON.stringify({ text: textToCheck }),
      });

      if (response.ok) {
        const data = await response.json();
        const results = data.results || [];
        const uniqueCount = data.unique_count || 0;
        const totalOccurs = data.total_occurrences || results.length;
=======
      // Run both spell-check and drug confusion scan in parallel
      const [spellResponse, confusionResponse] = await Promise.all([
        fetch(`${BACKEND_URL}/check-medical-terms`, {
          method: 'POST',
          headers: { 'Content-Type': 'application/json' },
          body: JSON.stringify({ text: normalized }),
        }),
        fetch(`${BACKEND_URL}/drug-confusion-scan`, {
          method: 'POST',
          headers: { 'Content-Type': 'application/json' },
          body: JSON.stringify({ text: normalized }),
        })
      ]);

      let spellResults = [];
      let confusionResults = [];

      if (spellResponse.ok) {
        const spellData = await spellResponse.json();
        spellResults = spellData.results || [];
        setUniqueTermCount(spellData.unique_count || 0);
        setTotalOccurrences(spellData.total_occurrences || spellResults.length);
>>>>>>> 2318130c
        
        // Cache spell-check results
        setTermCache(prev => {
          const newCache = new Map(prev);
          newCache.set(cacheKey, spellData);
          if (newCache.size > 100) {
            const firstKey = newCache.keys().next().value;
            newCache.delete(firstKey);
          }
          return newCache;
        });
        setCacheStats(prev => ({ ...prev, misses: prev.misses + 1 }));
      }

      if (confusionResponse.ok) {
        const confusionData = await confusionResponse.json();
        const matches = Array.isArray(confusionData.matches) ? confusionData.matches : [];
        confusionResults = matches
          .filter(m => typeof m.start === 'number' && typeof m.end === 'number' && m.end > m.start)
          .map(m => ({
            term: String(m.term || ''),
            start: m.start,
            end: m.end,
            alternatives: Array.isArray(m.alternatives) ? m.alternatives : [],
            category: 'drug_confusion',
            source: 'drug_confusion'
          }));
      }

      setMedicalTerms(spellResults);
      setConfusionMatches(confusionResults);
      setLastCheckedKey(cacheKey);

    } catch (error) {
      console.error('Error in medical analysis:', error);
    } finally {
      setIsChecking(false);
    }
<<<<<<< HEAD
  }, [enabled, termCache]);
=======
  }, [enabled, BACKEND_URL, termCache, lastCheckedKey]);
>>>>>>> 2318130c

  // Explicit trigger: run when parent toggles checkNow to true (works even across remounts)
  useEffect(() => {
    if (!enabled) return;

    // Only respond on rising edge of checkNow
    if (checkNow && !lastProcessedCheckNowRef.current) {
      lastProcessedCheckNowRef.current = true;

      // Ensure no pending timers execute
      if (checkTimeoutRef.current) {
        clearTimeout(checkTimeoutRef.current);
        checkTimeoutRef.current = null;
      }
      runMedicalAnalysis(text);
      return;
    }

    // Reset when checkNow goes false so the next true will run again
    if (!checkNow && lastProcessedCheckNowRef.current) {
      lastProcessedCheckNowRef.current = false;
    }
  }, [checkNow, enabled, text, runMedicalAnalysis]);

  // Numeric trigger: every increment must run a check in every instance (never skipped)
  useEffect(() => {
    if (!enabled) return;

    if (typeof checkVersion === 'number' && checkVersion !== lastProcessedVersionRef.current) {
      lastProcessedVersionRef.current = checkVersion;

      // Ensure no pending timers execute
      if (checkTimeoutRef.current) {
        clearTimeout(checkTimeoutRef.current);
        checkTimeoutRef.current = null;
      }
      runMedicalAnalysis(text);
    }
  }, [checkVersion, enabled, text, runMedicalAnalysis]);

  // Handle term click
  const handleTermClick = async (term, event) => {
    event.preventDefault();
    event.stopPropagation();
    
    const rect = event.target.getBoundingClientRect();
    const containerRect = textAreaRef.current.parentElement.getBoundingClientRect();

    // Calculate position relative to the container
    setSuggestionPosition({
      top: rect.bottom - containerRect.top + 5,
      left: rect.left - containerRect.left,
    });

    setSelectedTerm(term);
    setShowingAlternatives(false); // Reset alternatives state for new term
    
    // Combine spell-check suggestions with database suggestions
    let allSuggestions = [];
    
    if (term.source === 'drug_confusion' && Array.isArray(term.alternatives)) {
      allSuggestions = term.alternatives.map(s => ({ value: s, source: 'drug_confusion' }));
    } else {
      const base = Array.isArray(term.suggestions) ? term.suggestions : [];
      allSuggestions = base.map(s => ({ value: s, source: 'spellcheck' }));
    }
    
    // Fetch database suggestions
    try {
<<<<<<< HEAD
      console.log(`Fetching database suggestions for term: "${term.term}"`);
      const response = await fetch(getApiUrl(`suggest?word=${encodeURIComponent(term.term)}`));
      console.log(`Database response status: ${response.status}`);
      
=======
      const response = await fetch(`${BACKEND_URL}/suggest?word=${encodeURIComponent(term.term)}`);
>>>>>>> 2318130c
      if (response.ok) {
        const data = await response.json();
        const dbSuggestions = data.results || [];
        const formattedDbSuggestions = dbSuggestions.map(result => ({
          value: result.value,
          typeName: result.typeName,
          source: 'database'
        }));
        // Combine: preserve existing suggestions + database
        allSuggestions = [
          ...allSuggestions,
          ...formattedDbSuggestions
        ];
      } else {
        // Keep existing suggestions if DB call failed
        allSuggestions = [...allSuggestions];
      }
    } catch (error) {
      console.error('Error fetching database suggestions:', error);
      // Keep existing suggestions on error
    }
    
    setSuggestions(allSuggestions);
    setShowSuggestions(true);
  };

  // Handle suggestion selection (live update without full re-check)
  const handleSuggestionSelect = (suggestion) => {
    if (selectedTerm) {
      const { start, end } = selectedTerm;

      // Calculate the actual positions in the current text
      const textStr = typeof text === 'string' ? text : String(text || '');
      const beforeText = textStr.substring(0, start);
      const afterText = textStr.substring(end);

      // Extract the actual value from suggestion object or use as string
      const replacementText = typeof suggestion === 'object' ? suggestion.value : suggestion;

      const newText = beforeText + replacementText + afterText;

      // Replace text upstream (STRICT: no auto re-check)
      if (onSuggestionSelect) {
        onSuggestionSelect(newText, { start, end: start + replacementText.length });
      } else if (onTextChange) {
        onTextChange(newText);
      }

      // Locally update highlights: mark the fixed term as "corrected" (green)
      const oldLen = end - start;
      const newLen = replacementText.length;
      const delta = newLen - oldLen;

      const newTerms = [];
      const newConfusionMatches = [];

      // Update medical terms
      for (let i = 0; i < medicalTerms.length; i++) {
        const t = medicalTerms[i];
        if (t.start === selectedTerm.start && t.end === selectedTerm.end && t.term === selectedTerm.term) {
          // Mark as corrected (green)
          newTerms.push({
            ...t,
            term: replacementText,
            start: start,
            end: start + newLen,
            is_correct: true,
            isCorrect: true,
            needs_correction: false,
            needsCorrection: false,
            source: 'user_corrected'
          });
          continue;
        }

        // Terms entirely before the replaced span remain the same
        if (t.end <= start) {
          newTerms.push({ ...t });
          continue;
        }

        // Terms entirely after the replaced span: shift by delta
        if (t.start >= end) {
          newTerms.push({
            ...t,
            start: t.start + delta,
            end: t.end + delta
          });
          continue;
        }
      }

      // Update confusion matches
      for (let i = 0; i < confusionMatches.length; i++) {
        const c = confusionMatches[i];
        if (c.start === selectedTerm.start && c.end === selectedTerm.end && c.term === selectedTerm.term) {
          // Mark as corrected (green) - add to medical terms instead
          newTerms.push({
            term: replacementText,
            start: start,
            end: start + newLen,
            is_correct: true,
            isCorrect: true,
            needs_correction: false,
            needsCorrection: false,
            source: 'user_corrected',
            category: 'corrected'
          });
          continue;
        }

        // Terms entirely before the replaced span remain the same
        if (c.end <= start) {
          newConfusionMatches.push({ ...c });
          continue;
        }

        // Terms entirely after the replaced span: shift by delta
        if (c.start >= end) {
          newConfusionMatches.push({
            ...c,
            start: c.start + delta,
            end: c.end + delta
          });
          continue;
        }
      }

      setMedicalTerms(newTerms);
      setConfusionMatches(newConfusionMatches);

      // Close UI and reset state
      setShowSuggestions(false);
      setSelectedTerm(null);
      setShowingAlternatives(false);
    } else {
      // Fallback if no selected term (shouldn't happen)
      if (typeof suggestion === 'object') {
        if (onTextChange) onTextChange(suggestion.value);
      } else if (onTextChange) {
        onTextChange(suggestion);
      }
      setShowSuggestions(false);
      setSelectedTerm(null);
      setShowingAlternatives(false);
    }
  };

  // Handle ignore action - keep original word but mark as reviewed (green)
  const handleIgnoreTerm = () => {
    if (selectedTerm) {
      const { start, end, term } = selectedTerm;

      const newTerms = [];
      const newConfusionMatches = [];
      let termProcessed = false;

      // Update medical terms
      for (let i = 0; i < medicalTerms.length; i++) {
        const t = medicalTerms[i];
        if (t.start === selectedTerm.start && t.end === selectedTerm.end && t.term === selectedTerm.term) {
          // Mark as ignored/reviewed (green) but keep original term
          newTerms.push({
            ...t,
            is_correct: true,
            isCorrect: true,
            needs_correction: false,
            needsCorrection: false,
            source: 'user_corrected'
          });
          termProcessed = true;
          continue;
        }
        newTerms.push({ ...t });
      }

      // Update confusion matches
      for (let i = 0; i < confusionMatches.length; i++) {
        const c = confusionMatches[i];
        if (c.start === selectedTerm.start && c.end === selectedTerm.end && c.term === selectedTerm.term) {
          // Only add to medical terms if not already processed above
          if (!termProcessed) {
            newTerms.push({
              term: term,
              start: start,
              end: end,
              is_correct: true,
              isCorrect: true,
              needs_correction: false,
              needsCorrection: false,
              source: 'user_corrected',
              category: 'corrected'
            });
          }
          // Don't add to newConfusionMatches (remove it)
          continue;
        }
        newConfusionMatches.push({ ...c });
      }

      setMedicalTerms(newTerms);
      setConfusionMatches(newConfusionMatches);

      // Close UI and reset state
      setShowSuggestions(false);
      setSelectedTerm(null);
      setShowingAlternatives(false);
    }
  };

  // Handle confirmation for correct terms
  const handleConfirmTerm = async (confirmed) => {
    if (selectedTerm && confirmed) {
      // Add the term to the dynamic medicine list
      try {
        await fetch(getApiUrl('add-medicine'), {
          method: 'POST',
          headers: {
            'Content-Type': 'application/json',
          },
          body: JSON.stringify({ term: selectedTerm.term }),
        });
      } catch (error) {
        console.error('Error adding medicine to dynamic list:', error);
      }
    }
    setShowSuggestions(false);
    setSelectedTerm(null);
    setShowingAlternatives(false); // Reset alternatives state
  };

  // Handle click outside
  useEffect(() => {
    const handleClickOutside = (event) => {
      if (suggestionsRef.current && !suggestionsRef.current.contains(event.target)) {
        setShowSuggestions(false);
        setShowingAlternatives(false); // Reset alternatives state
      }
    };

    document.addEventListener('mousedown', handleClickOutside);
    return () => {
      document.removeEventListener('mousedown', handleClickOutside);
    };
  }, []);

  // Get CSS class based on term category and correctness
  const getTermClassName = (term) => {
    // Normalize backend fields (snake_case and camelCase)
    const isCorrect = term.is_correct ?? term.isCorrect ?? false;
    const needsCorrection = term.needs_correction ?? term.needsCorrection ?? false;
    const source = (term.source || '').toString().toLowerCase();

    // Special handling for user-corrected terms (green)
    if (source === 'user_corrected') {
      const category = term.category || 'general';
      const categoryClass = `medical-category-${category.replace(/[^a-zA-Z0-9]/g, '-').toLowerCase()}`;
      return `medical-term-corrected ${categoryClass}`;
    }

    // Special handling for drug confusion matches (yellow)
    if (source === 'drug_confusion') {
      const category = term.category || 'general';
      const categoryClass = `medical-category-${category.replace(/[^a-zA-Z0-9]/g, '-').toLowerCase()}`;
      return `medical-term-confusion ${categoryClass}`;
    }

    // Treat any "needs_correction" term as incorrect (red underline)
    // Otherwise, consider correct only if explicitly validated
    const validatedSources = new Set([
      'dynamic_list',
      'local_dictionary',
      'snomed_ct',
      'llm_identified_snomed_timeout',
      'llm_corrected'
    ]);
    const isValidated = Boolean(isCorrect) || validatedSources.has(source);

    const baseClass =
      needsCorrection || !isValidated
        ? 'medical-term-incorrect' // red underline
        : 'medical-term-correct';  // blue underline

    const category = term.category || 'general';
    const categoryClass = `medical-category-${category.replace(/[^a-zA-Z0-9]/g, '-').toLowerCase()}`;
    return `${baseClass} ${categoryClass}`;
  };

  // Get term title/tooltip based on category
  const getTermTitle = (term) => {
    const category = term.category || 'medical term';
    const source = (term.source || '').toString().toLowerCase();
    
    if (source === 'user_corrected') {
      return `Corrected ${category.replace(/_/g, ' ')}`;
    }
    if (source === 'drug_confusion') {
      return `Click for alternatives to this ${category.replace(/_/g, ' ')}`;
    }
    
    const action = term.isCorrect ? 'Click to confirm this' : 'Click for spelling suggestions for this';
    return `${action} ${category.replace(/_/g, ' ')}`;
  };

  // Render text with highlighted medical terms
  const renderHighlightedText = () => {
    if (!enabled || (medicalTerms.length === 0 && confusionMatches.length === 0)) {
      return <div className="spell-check-text">{text}</div>;
    }

    // Ensure text is a string
    const textStr = typeof text === 'string' ? text : String(text || '');
    
    let lastIndex = 0;
    const elements = [];

    // Build combined list: spell-check terms + drug confusion matches
    // Priority: drug confusion matches (yellow) override spell-check results (blue/red)
    const confusionTermsMap = new Map();
    confusionMatches.forEach(m => {
      const key = `${m.start}-${m.end}-${m.term}`;
      confusionTermsMap.set(key, {
        term: m.term,
        start: m.start,
        end: m.end,
        // Ensure drug confusion matches are always yellow
        is_correct: false,
        isCorrect: false,
        needs_correction: false,
        needsCorrection: false,
        category: m.category || 'drug_confusion',
        source: 'drug_confusion',
        suggestions: m.alternatives || [],
        alternatives: m.alternatives || []
      });
    });

    // Filter out spell-check terms that overlap with confusion matches
    const filteredMedicalTerms = medicalTerms.filter(t => {
      const key = `${t.start}-${t.end}-${t.term}`;
      return !confusionTermsMap.has(key);
    });

    // Combine filtered spell-check terms with confusion matches
    const combinedTerms = [
      ...filteredMedicalTerms,
      ...Array.from(confusionTermsMap.values())
    ];

    // Sort by position
    const sortedTerms = combinedTerms.sort((a, b) => a.start - b.start);

    sortedTerms.forEach((term, index) => {
      // Add text before the term
      if (term.start > lastIndex) {
        elements.push(
          <span key={`text-${index}`}>
            {textStr.substring(lastIndex, term.start)}
          </span>
        );
      }

      // Add the highlighted term with category-based styling
      const className = getTermClassName(term);
      const title = getTermTitle(term);

      elements.push(
        <span
          key={`term-${index}`}
          className={className}
          onClick={(e) => handleTermClick(term, e)}
          title={title}
          data-category={term.category || 'general'}
        >
          {textStr.substring(term.start, term.end)}
        </span>
      );

      lastIndex = term.end;
    });

    // Add remaining text
    if (lastIndex < textStr.length) {
      elements.push(
        <span key="text-final">
          {textStr.substring(lastIndex)}
        </span>
      );
    }

    return <div className="spell-check-text">{elements}</div>;
  };

  // Render legend
  const renderLegend = () => {
    if (!showLegend || (medicalTerms.length === 0 && confusionMatches.length === 0)) return null;

    // Get unique categories from current terms
    const allTerms = [...medicalTerms, ...confusionMatches];
    const categories = [...new Set(allTerms.map(term => term.category || 'general'))];
    
    return (
      <div className="medical-legend">
        <div className="legend-header">
          <span>Medical Analysis Legend</span>
          <button 
            className="legend-close"
            onClick={() => setShowLegend(false)}
            aria-label="Close legend"
          >
            ×
          </button>
        </div>
        <div className="legend-content">
          <div className="legend-section">
            <h4>By Status:</h4>
            <div className="legend-item">
              <span className="legend-color medical-term-correct"></span>
              <span>Correct Medical Terms (Blue)</span>
            </div>
            <div className="legend-item">
              <span className="legend-color medical-term-incorrect"></span>
              <span>Spelling Errors (Red)</span>
            </div>
            <div className="legend-item">
              <span className="legend-color medical-term-confusion"></span>
              <span>Drug Confusion Matches (Yellow)</span>
            </div>
            <div className="legend-item">
              <span className="legend-color medical-term-corrected"></span>
              <span>User Corrected (Green)</span>
            </div>
          </div>
          
          {categories.length > 1 && (
            <div className="legend-section">
              <h4>By Category:</h4>
              {categories.map(category => (
                <div key={category} className="legend-item">
                  <span className={`legend-color medical-category-${category.replace(/[^a-zA-Z0-9]/g, '-').toLowerCase()}`}></span>
                  <span>{category.replace(/_/g, ' ').replace(/\b\w/g, l => l.toUpperCase())}</span>
                </div>
              ))}
            </div>
          )}
          
          {nlpStatus && (
            <div className="legend-section">
              <h4>NLP Status:</h4>
              <div className="nlp-status">
                <span className={`status-indicator ${nlpStatus.available ? 'available' : 'unavailable'}`}></span>
                <span>{nlpStatus.available ? 'Medical NLP Active' : 'Basic Mode'}</span>
                {nlpStatus.models?.nlp && (
                  <div className="model-info">Using: {nlpStatus.models.nlp}</div>
                )}
              </div>
            </div>
          )}
          
          <div className="legend-section">
            <h4>Performance:</h4>
            <div className="cache-stats">
              <div className="cache-stat">
                <span>Cache Size: {termCache.size}</span>
              </div>
              <div className="cache-stat">
                <span>Cache Hits: {cacheStats.hits}</span>
              </div>
              <div className="cache-stat">
                <span>API Calls: {cacheStats.misses}</span>
              </div>
              {(cacheStats.hits + cacheStats.misses) > 0 && (
                <div className="cache-stat">
                  <span>Hit Rate: {Math.round((cacheStats.hits / (cacheStats.hits + cacheStats.misses)) * 100)}%</span>
                </div>
              )}
            </div>
          </div>
        </div>
      </div>
    );
  };

  return (
    <div className="medical-spell-checker" ref={textAreaRef}>
      {isChecking && (
        <div className="spell-check-indicator">
          Analyzing medical terms...
        </div>
      )}
      
      {renderLegend()}
      
      <div className="spell-check-content">
        {(medicalTerms.length > 0 || confusionMatches.length > 0) && (
          <div className="spell-checker-controls">
            <button 
              className="legend-toggle"
              onClick={(e) => {
                e.preventDefault();
                e.stopPropagation();
                setShowLegend(!showLegend);
              }}
              title="Show/hide legend"
            >
              {showLegend ? 'Hide' : 'Show'} Legend
            </button>
            <span className="term-count">
              {(uniqueTermCount > 0 ? uniqueTermCount : (medicalTerms.length + confusionMatches.length))} medical term{((uniqueTermCount > 0 ? uniqueTermCount : (medicalTerms.length + confusionMatches.length)) !== 1) ? 's' : ''} found
              {totalOccurrences > uniqueTermCount && uniqueTermCount > 0 && (
                <span className="occurrence-count"> ({totalOccurrences} occurrences)</span>
              )}
            </span>
          </div>
        )}
        
        {renderHighlightedText()}
      </div>
      
      {(() => {
        const shouldShow = showSuggestions && (suggestions.length > 0 || selectedTerm);
        return shouldShow;
      })() && (
        <div 
          ref={suggestionsRef}
          className="suggestions-dropdown"
          style={{
            position: 'absolute',
            top: `${suggestionPosition.top}px`,
            left: `${suggestionPosition.left}px`,
          }}
        >
          <div className="suggestions-header">
            {selectedTerm?.isCorrect && !showingAlternatives ? 'Confirm Medical Term' : 'Medical Suggestions'}
          </div>
          <div className="suggestions-list">
            {selectedTerm?.isCorrect && !showingAlternatives ? (
              <div className="suggestion-item confirm-item">
                <div>Are you sure this is the correct medical term?</div>
                <div className="confirm-buttons">
                  <button 
                    className="confirm-yes"
                    onClick={() => handleConfirmTerm(true)}
                  >
                    Yes
                  </button>
                  <button 
                    className="confirm-no"
                    onClick={async (event) => {
                      event.preventDefault();
                      event.stopPropagation();
                      setShowingAlternatives(true); // Set state to show alternatives
                      setSuggestions([{ value: 'Loading suggestions...', source: 'loading' }]);
                      
                      // Fetch database suggestions as alternatives
                      let allSuggestions = [];
                      
                      try {
<<<<<<< HEAD
                        console.log(`Fetching alternatives for term: "${selectedTerm.term}"`);
                        const response = await fetch(getApiUrl(`suggest?word=${encodeURIComponent(selectedTerm.term)}`));
                        console.log(`Alternative suggestions response status: ${response.status}`);
                        
=======
                        const response = await fetch(`${BACKEND_URL}/suggest?word=${encodeURIComponent(selectedTerm.term)}`);
>>>>>>> 2318130c
                        if (response.ok) {
                          const data = await response.json();
                          const dbSuggestions = data.results || [];
                          allSuggestions = dbSuggestions.map(result => ({
                            value: result.value,
                            typeName: result.typeName,
                            source: 'database'
                          }));
                        } else {
                          allSuggestions = [{ value: 'No alternatives found', source: 'error' }];
                        }
                      } catch (error) {
                        console.error('Error fetching alternative suggestions:', error);
                        allSuggestions = [{ value: 'Error loading alternatives', source: 'error' }];
                      }
                      
                      setSuggestions(allSuggestions);
                      setShowSuggestions(true);
                    }}
                  >
                    No, show alternatives
                  </button>
                </div>
              </div>
            ) : (
              <>
                {/* Group suggestions by source */}
                {suggestions.filter(s => (typeof s === 'object' ? s.source === 'spellcheck' : true)).length > 0 && (
                  <>
                    <div className="suggestion-category-header">Spelling Suggestions</div>
                    {suggestions
                      .filter(s => (typeof s === 'object' ? s.source === 'spellcheck' : true))
                      .map((suggestion, index) => (
                        <div
                          key={`spell-${index}`}
                          className="suggestion-item spellcheck-suggestion"
                          onClick={() => handleSuggestionSelect(suggestion)}
                        >
                          {typeof suggestion === 'object' ? suggestion.value : suggestion}
                        </div>
                      ))
                    }
                  </>
                )}
                
                {/* Database suggestions */}
                {suggestions.filter(s => typeof s === 'object' && s.source === 'database').length > 0 && (
                  <>
                    <div className="suggestion-category-header">Related Medical Products</div>
                    {suggestions
                      .filter(s => typeof s === 'object' && s.source === 'database')
                      .map((suggestion, index) => (
                        <div
                          key={`db-${index}`}
                          className="suggestion-item database-suggestion"
                          onClick={() => handleSuggestionSelect(suggestion)}
                          title={`Category: ${suggestion.typeName}`}
                        >
                          <div className="suggestion-value">{suggestion.value}</div>
                        </div>
                      ))
                    }
                  </>
                )}

                {/* Drug alternatives from confusion scan */}
                {suggestions.filter(s => typeof s === 'object' && s.source === 'drug_confusion').length > 0 && (
                  <>
                    <div className="suggestion-category-header">Drug Alternatives</div>
                    {suggestions
                      .filter(s => typeof s === 'object' && s.source === 'drug_confusion')
                      .map((suggestion, index) => (
                        <div
                          key={`confusion-${index}`}
                          className="suggestion-item drug-confusion-suggestion"
                          onClick={() => handleSuggestionSelect(suggestion)}
                        >
                          {suggestion.value}
                        </div>
                      ))
                    }
                  </>
                )}

                {/* Ignore button - always show for any highlighted term */}
                {selectedTerm && (
                  <>
                    <div className="suggestion-category-header">Actions</div>
                    <div
                      className="suggestion-item ignore-suggestion"
                      onClick={handleIgnoreTerm}
                    >
                      Ignore (keep original)
                    </div>
                  </>
                )}
              </>
            )}
          </div>
        </div>
      )}
    </div>
  );
};

export default MedicalSpellChecker;<|MERGE_RESOLUTION|>--- conflicted
+++ resolved
@@ -1,7 +1,6 @@
 import React, { useEffect, useState, useRef, useCallback } from 'react';
 import './MedicalSpellChecker.css';
 
-<<<<<<< HEAD
 // API URL - Use Vercel proxy in production, direct backend in development
 const getApiUrl = (endpoint) => {
   // In production (Vercel), use the /api proxy routes
@@ -14,9 +13,6 @@
 };
 
 const MedicalSpellChecker = ({ text, onTextChange, enabled = true, onSuggestionSelect }) => {
-=======
-const MedicalSpellChecker = ({ text, onTextChange, enabled = true, onSuggestionSelect, checkNow = false, checkVersion = 0 }) => {
->>>>>>> 2318130c
   const [medicalTerms, setMedicalTerms] = useState([]);
   const [selectedTerm, setSelectedTerm] = useState(null);
   const [suggestions, setSuggestions] = useState([]);
@@ -33,25 +29,6 @@
   const textAreaRef = useRef(null);
   const suggestionsRef = useRef(null);
   const checkTimeoutRef = useRef(null);
-<<<<<<< HEAD
-=======
-  const lastProcessedCheckNowRef = useRef(false);
-  // Track numeric trigger; initialize from current prop to avoid auto-run on remounts
-  const lastProcessedVersionRef = useRef(checkVersion);
-  const [lastCheckedKey, setLastCheckedKey] = useState(null);
-
-  // Drug confusion auto-scan state (separate from spell-check)
-  const [confusionMatches, setConfusionMatches] = useState([]);
-  const confusionTimerRef = useRef(null);
-  const confusionAbortRef = useRef(null);
-  
-  // Dynamic backend URL
-  const BACKEND_URL =
-    process.env.REACT_APP_BACKEND_URL ||
-    (window.location.hostname === 'localhost'
-      ? 'http://localhost:5001'
-      : 'http://145.79.13.137:5001');
->>>>>>> 2318130c
 
   // Fetch NLP status only when legend is opened (cached globally to avoid repeated requests)
   useEffect(() => {
@@ -59,56 +36,18 @@
 
     const fetchNlpStatus = async () => {
       try {
-<<<<<<< HEAD
         const response = await fetch(getApiUrl('medical-nlp-status'));
         if (response.ok) {
           const status = await response.json();
           setNlpStatus(status);
-=======
-        // If another component already fetched status, reuse it
-        if (window.__medicalNlpStatusCache) {
-          setNlpStatus(window.__medicalNlpStatusCache);
-          return;
         }
-
-        // If a request is already in-flight (StrictMode double-invoke, multiple components), await it
-        if (window.__medicalNlpStatusPromise) {
-          try {
-            window.__medicalNlpStatusPromise
-              .then((status) => {
-                if (status) setNlpStatus(status);
-              })
-              .catch(() => {});
-          } catch (_) {}
-          return;
->>>>>>> 2318130c
-        }
-
-        // Create a shared in-flight promise to avoid duplicate fetches
-        window.__medicalNlpStatusPromise = fetch(`${BACKEND_URL}/medical-nlp-status`)
-          .then((response) => {
-            if (!response.ok) throw new Error('Failed to fetch NLP status');
-            return response.json();
-          })
-          .then((status) => {
-            try { window.__medicalNlpStatusCache = status; } catch (_) {}
-            setNlpStatus(status);
-            return status;
-          })
-          .finally(() => {
-            try { delete window.__medicalNlpStatusPromise; } catch (_) {}
-          });
       } catch (error) {
         console.error('Error fetching NLP status:', error);
       }
     };
 
     fetchNlpStatus();
-<<<<<<< HEAD
   }, []);
-=======
-  }, [BACKEND_URL, showLegend]);
->>>>>>> 2318130c
 
   // State for unique term counts
   const [uniqueTermCount, setUniqueTermCount] = useState(0);
@@ -143,7 +82,6 @@
 
     setIsChecking(true);
     try {
-<<<<<<< HEAD
       const response = await fetch(getApiUrl('check-medical-terms'), {
         method: 'POST',
         headers: {
@@ -152,35 +90,11 @@
         body: JSON.stringify({ text: textToCheck }),
       });
 
-      if (response.ok) {
-        const data = await response.json();
-        const results = data.results || [];
-        const uniqueCount = data.unique_count || 0;
-        const totalOccurs = data.total_occurrences || results.length;
-=======
-      // Run both spell-check and drug confusion scan in parallel
-      const [spellResponse, confusionResponse] = await Promise.all([
-        fetch(`${BACKEND_URL}/check-medical-terms`, {
-          method: 'POST',
-          headers: { 'Content-Type': 'application/json' },
-          body: JSON.stringify({ text: normalized }),
-        }),
-        fetch(`${BACKEND_URL}/drug-confusion-scan`, {
-          method: 'POST',
-          headers: { 'Content-Type': 'application/json' },
-          body: JSON.stringify({ text: normalized }),
-        })
-      ]);
-
-      let spellResults = [];
-      let confusionResults = [];
-
       if (spellResponse.ok) {
         const spellData = await spellResponse.json();
         spellResults = spellData.results || [];
         setUniqueTermCount(spellData.unique_count || 0);
         setTotalOccurrences(spellData.total_occurrences || spellResults.length);
->>>>>>> 2318130c
         
         // Cache spell-check results
         setTermCache(prev => {
@@ -219,11 +133,7 @@
     } finally {
       setIsChecking(false);
     }
-<<<<<<< HEAD
   }, [enabled, termCache]);
-=======
-  }, [enabled, BACKEND_URL, termCache, lastCheckedKey]);
->>>>>>> 2318130c
 
   // Explicit trigger: run when parent toggles checkNow to true (works even across remounts)
   useEffect(() => {
@@ -293,14 +203,10 @@
     
     // Fetch database suggestions
     try {
-<<<<<<< HEAD
       console.log(`Fetching database suggestions for term: "${term.term}"`);
       const response = await fetch(getApiUrl(`suggest?word=${encodeURIComponent(term.term)}`));
       console.log(`Database response status: ${response.status}`);
       
-=======
-      const response = await fetch(`${BACKEND_URL}/suggest?word=${encodeURIComponent(term.term)}`);
->>>>>>> 2318130c
       if (response.ok) {
         const data = await response.json();
         const dbSuggestions = data.results || [];
@@ -859,14 +765,10 @@
                       let allSuggestions = [];
                       
                       try {
-<<<<<<< HEAD
                         console.log(`Fetching alternatives for term: "${selectedTerm.term}"`);
                         const response = await fetch(getApiUrl(`suggest?word=${encodeURIComponent(selectedTerm.term)}`));
                         console.log(`Alternative suggestions response status: ${response.status}`);
                         
-=======
-                        const response = await fetch(`${BACKEND_URL}/suggest?word=${encodeURIComponent(selectedTerm.term)}`);
->>>>>>> 2318130c
                         if (response.ok) {
                           const data = await response.json();
                           const dbSuggestions = data.results || [];
